[![Build Status](https://api.travis-ci.org/allenai/deep_qa.svg?branch=master)](https://travis-ci.org/allenai/deep_qa)
[![Documentation Status](https://readthedocs.org/projects/deep-qa/badge/?version=latest)](http://deep-qa.readthedocs.io/en/latest/?badge=latest)
[![codecov](https://codecov.io/gh/allenai/deep_qa/branch/master/graph/badge.svg)](https://codecov.io/gh/allenai/deep_qa)

# WARNING

This is unreleased code!  We're at the pre-alpha stage, things could change, and there are still
a lot of rough edges.  This grew out of some research code, and we think it'll be pretty useful
generally, but we're still working on making it easily usable by people outside of our group.  Feel
free to submit issues for problems that arise so that we're aware of them, but we're not to the
point of having a supported release yet.

# DeepQA

DeepQA is a library for doing high-level NLP tasks with deep learning, particularly focused on
various kinds of question answering.  DeepQA is built on top of [Keras](https://keras.io) and
[TensorFlow](https://www.tensorflow.org/), and can be thought of as an interface to these
systems that makes NLP easier.

<<<<<<< HEAD
Specifically, this library provides the following benefits over plain Keras / tensorflow:

- It is hard to get NLP right in Keras.  There are a lot of issues around padding sequences and
  masking that are not handled well in the main Keras code, and we have well-tested code that does
the right thing for, e.g., computing attentions over padded sequences, padding all training
instances to the same lengths (possibly dynamically by batch, to minimize computation wasted on
padding tokens), or distributing text encoders across several sentences or words.
- We provide a nice, consistent API around building NLP models in Keras.  This API has
  functionality around processing data instances, embedding words and/or characters, easily getting
various kinds of sentence encoders, and so on.  It makes building models for high-level NLP tasks
easy.
- We provide a nice interface to training, validating, and debugging Keras models.  It is very easy
  to experiment with variants of a model family, just by changing some parameters in a JSON file.
For example, the particulars of how words are represented, either with fixed GloVe vectors,
fine-tuned word2vec vectors, or a concatenation of those with a character-level CNN, are all
specified by parameters in a JSON file, not in your actual code.  This makes it trivial to switch
the details of your model based on the data that you're working with.
- We have implemented a number of state-of-the-art models, particularly focused around question
  answering systems (though we've dabbled in models for other tasks, as well).  The actual model
code for these systems is typically 50 lines or less.


This library has several main components:

* A ``training`` module, which has a bunch of helper code for training Keras models of various
  kinds.
* A ``models`` module, containing implementations of actual Keras models grouped around various
  prediction tasks.
* A ``layers`` module, which contains code for custom Keras Layers that we have written.
* A ``data`` module, containing code for reading in data from files and converting it into numpy
  arrays suitable for use with Keras.
* A ``common`` module, which has a few random things dealing with reading parameters and a few
  other things.

## Working in a clone of DeepQA
=======
Specifically, this library provides the following benefits over plain Keras / TensorFlow:

- It is easy to get NLP right in DeepQA.
    - In Keras, there are a lot of issues around padding sequences and masking
      that are not handled well in the main Keras code, and we have well-tested
      code that does the right thing for, e.g., computing attentions over
      padded sequences, padding all training instances to the same lengths
      (possibly dynamically by batch, to minimize computation wasted on padding
      tokens), or distributing text encoders across several sentences or words.
    - DeepQA provides a nice, consistent API around building NLP models.  This
      API has functionality around processing data instances, embedding words
      and/or characters, easily getting various kinds of sentence encoders, and
      so on.  It makes building models for high-level NLP tasks easy.
- DeepQA provides a clean interface to training, validating, and debugging
  Keras models.  It is easy to experiment with variants of a model family just
  by changing some parameters in a JSON file.  For example, the particulars of
  how words are represented, either with fixed GloVe vectors, fine-tuned
  word2vec vectors, or a concatenation of those with a character-level CNN, are
  all specified by parameters in a JSON file, not in your actual code.  This
  makes it trivial to switch the details of your model based on the data that
  you're working with.
- DeepQA contains a number of state-of-the-art models, particularly focused
  around question answering systems (though we've dabbled in models for other
  tasks, as well).  The actual model code for these systems is typically 50
  lines or less.

## Running DeepQA

### Setting up a development environment

DeepQA is built using Python 3.  The easiest way to set up a compatible
environment is to use [Conda](https://conda.io/).  This will set up a virtual
environment with the exact version of Python used for development along with all the
dependencies needed to run DeepQA.

1.  [Download and install Conda](https://conda.io/docs/download.html).
2.  Create a Conda environment with Python 3.

    ```
    conda create -n deep_qa python=3.5
    ```

3.  Now activate the Conda environment.

    ```
    source activate deep_qa
    ```

4.  Install the required dependencies.

    ```
    ./scripts/install_requirements.sh
    ```

5.  Set the `PYTHONHASHSEED` for repeatable experiments.

    ```
    export PYTHONHASHSEED=2157
    ```

You should now be able to test your installation with `pytest -v`.  Congratulations!
You now have a development environment for deep_qa that uses TensorFlow with CPU support.
(For GPU support, see requirements.txt for information on how to install `tensorflow-gpu`).


### Using DeepQA as an executable
>>>>>>> 652bb7d8

To train or evaluate a model using a clone of the DeepQA repository, the recommended entry point is
to use the [`run_model.py`](./scripts/run_model.py) script.  The first argument to that script
is a parameter file, described more below.  The second argument determines the behavior, either
training a model or evaluating a trained model against a test dataset.  Current valid options for
the second argument are `train` and `test` (omitting the argument is the same as passing `train`).

Parameter files specify the model class you're using, model hyperparameters, training details,
data files, data generator details, and many other things.  You can see example parameter files in
the [examples directory](./example_experiments).  You can get some notion of what parameters are
available by looking through the [documentation](http://deep-qa.readthedocs.io).

Actually training a model will require input files, which you need to provide.  We have a companion
library, [DeepQA Experiments](https://github.com/allenai/deep_qa_experiments), which was
originally designed to produce input files and run experiments, and can be used to generate
required data files for most of the tasks we have models for.  We're moving towards putting the
data processing code directly into DeepQA, so that DeepQA Experiments is not necessary, but for
now, getting training data files in the right format is most easily [done with DeepQA
Experiments](https://github.com/allenai/deep_qa/issues/328#issuecomment-298176527).

### Using DeepQA as a library

If you are using DeepQA as a library in your own code, it is still straightforward to run your
model.  Instead of using the [`run_model.py`](./scripts/run_model.py) script to do the
training/evaluation, you can do it yourself as follows:

```
from deep_qa import run_model, evaluate_model, load_model, score_dataset

# Train a model given a json specification
run_model("/path/to/json/parameter/file")


# Load a model given a json specification
loaded_model = load_model("/path/to/json/parameter/file")
# Do some more exciting things with your model here!


# Get predictions from a pre-trained model on some test data specified in the json parameters.
predictions = score_dataset("/path/to/json/parameter/file")
# Compute your own metrics, or do beam search, or whatever you want with the predictions here.


# Compute Keras' metrics on a test dataset, using a pre-trained model.
evaluate_model("/path/to/json/parameter/file", ["/path/to/data/file"])
```

The rest of the usage guidelines, examples, etc., are the same as when [working in a clone of the
repository](#working-in-a-clone-of-deepqa).

## Implementing your own models

To implement a new model in DeepQA, you need to subclass `TextTrainer`.  There is
[documentation](http://deep-qa.readthedocs.io/en/latest/training/text_trainer.html) on what is
necessary for this; see in particular the [Abstract
methods](http://deep-qa.readthedocs.io/en/latest/training/text_trainer.html#abstract-methods)
section.  For a simple example of a fully functional model, see the [simple sequence
tagger](./deep_qa/models/sequence_tagging/simple_tagger.py), which has about 20 lines of actual
implementation code.

In order to train, load and evaluate models which you have written yourself, simply pass an
additional argument to the functions above and remove the `model_class` parameter from your json
specification.  For example:
```
from deep_qa import run_model
from .local_project import MyGreatModel

# Train a model given a json specification (without a "model_class" attribute).
run_model("/path/to/json/parameter/file", model_class=MyGreatModel)
```

If you're doing a new task, or a new variant of a task with a different input/output specification,
you probably also need to implement an [`Instance`](./deep_qa/data/instances/instance.py) type.
The `Instance` handles reading data from a file and converting it into numpy arrays that can be
used for training and evaluation.  This only needs to happen once for each input/output spec.

## Implemented models

DeepQA has implementations of state-of-the-art methods for a variety of tasks.  Here are a few of
them:

#### Reading comprehension

- The attentive reader, from [Teaching Machines to Read and
  Comprehend](https://www.semanticscholar.org/paper/Teaching-Machines-to-Read-and-Comprehend-Hermann-Kocisk%C3%BD/2cb8497f9214735ffd1bd57db645794459b8ff41),
by Hermann and others
- Gated Attention Reader from [Gated Attention Readers for Text
  Comprehension](https://www.semanticscholar.org/paper/Gated-Attention-Readers-for-Text-Comprehension-Dhingra-Liu/200594f44c5618fa4121be7197c115f78e6e110f),
- Bidirectional Attention Flow, from [Bidirectional Attention Flow for Machine
  Comprehension](https://www.semanticscholar.org/paper/Bidirectional-Attention-Flow-for-Machine-Seo-Kembhavi/007ab5528b3bd310a80d553cccad4b78dc496b02),

#### Entailment

- Decomposable Attention, from [A Decomposable Attention Model for Natural Language
  Inference](https://www.semanticscholar.org/paper/A-Decomposable-Attention-Model-for-Natural-Parikh-T%C3%A4ckstr%C3%B6m/07a9478e87a8304fc3267fa16e83e9f3bbd98b27),

#### Memory networks

- The original MemNN, from [Memory Networks](https://arxiv.org/abs/1410.3916), by Weston, Chopra
  and Bordes
- [End-to-end memory
  networks](https://www.semanticscholar.org/paper/End-To-End-Memory-Networks-Sukhbaatar-Szlam/10ebd5c40277ecba4ed45d3dc12f9f1226720523),
by Sukhbaatar and others
- [Dynamic memory
  networks](https://www.semanticscholar.org/paper/Ask-Me-Anything-Dynamic-Memory-Networks-for-Kumar-Irsoy/04ee77ef1143af8b19f71c63b8c5b077c5387855),
  by Kumar and others
- DMN+, from [Dynamic Memory Networks for Visual and Textual Question
  Answering](https://www.semanticscholar.org/paper/Dynamic-Memory-Networks-for-Visual-and-Textual-Xiong-Merity/b2624c3cb508bf053e620a090332abce904099a1),
by Xiong, Merity and Socher

## Datasets

This code allows for easy experimentation with the following datasets:

- [AI2 Elementary school science questions (no diagrams)](http://allenai.org/data.html)
- [The Facebook Children's Book Test dataset](https://research.facebook.com/research/babi/)
- [The Facebook bAbI dataset](https://research.facebook.com/research/babi/)
- [The NewsQA dataset](https://datasets.maluuba.com/NewsQA)
- [The Stanford Question Answering Dataset (SQuAD)](https://rajpurkar.github.io/SQuAD-explorer/)
- [The Who Did What dataset](https://tticnlp.github.io/who_did_what/)

Note that the data processing code for most of this currently lives in [DeepQA
Experiments](https://github.com/allenai/deep_qa_experiments), however.

## Contributing

If you use this code and think something could be improved, pull requests are very welcome. Opening
an issue is ok, too, but we're a lot more likely to respond to a PR. The primary maintainer of this
code is [Matt Gardner](https://matt-gardner.github.io/), with a lot of help from [Pradeep
Dasigi](http://www.cs.cmu.edu/~pdasigi/) (who was the initial author of this codebase), [Mark
Neumann](http://markneumann.xyz/) and [Nelson Liu](http://nelsonliu.me/).

A note on issues: we are a very small team, and our focus is on getting research done, not on
building this library.  We do not have anyone dedicated full-time to maintaining and improving
this code.  As such, we generally do not have bandwidth to solve your problems.  Sorry.  The code
is well tested and works on our continuous integration server, so if the tests do not pass in your
environment, there is something wrong with your environment, not the code.  Please only submit
issues _after_ having made sure the tests pass, and trying to figure out the issue yourself.  In
your issue, explain clearly what the problem is and what you tried to do to fix it, including
commands run and full stack traces.  You're a whole lot more likely to actually get help that way.

## License

This code is released under the terms of the [Apache 2
license](https://www.apache.org/licenses/LICENSE-2.0).<|MERGE_RESOLUTION|>--- conflicted
+++ resolved
@@ -17,43 +17,6 @@
 [TensorFlow](https://www.tensorflow.org/), and can be thought of as an interface to these
 systems that makes NLP easier.
 
-<<<<<<< HEAD
-Specifically, this library provides the following benefits over plain Keras / tensorflow:
-
-- It is hard to get NLP right in Keras.  There are a lot of issues around padding sequences and
-  masking that are not handled well in the main Keras code, and we have well-tested code that does
-the right thing for, e.g., computing attentions over padded sequences, padding all training
-instances to the same lengths (possibly dynamically by batch, to minimize computation wasted on
-padding tokens), or distributing text encoders across several sentences or words.
-- We provide a nice, consistent API around building NLP models in Keras.  This API has
-  functionality around processing data instances, embedding words and/or characters, easily getting
-various kinds of sentence encoders, and so on.  It makes building models for high-level NLP tasks
-easy.
-- We provide a nice interface to training, validating, and debugging Keras models.  It is very easy
-  to experiment with variants of a model family, just by changing some parameters in a JSON file.
-For example, the particulars of how words are represented, either with fixed GloVe vectors,
-fine-tuned word2vec vectors, or a concatenation of those with a character-level CNN, are all
-specified by parameters in a JSON file, not in your actual code.  This makes it trivial to switch
-the details of your model based on the data that you're working with.
-- We have implemented a number of state-of-the-art models, particularly focused around question
-  answering systems (though we've dabbled in models for other tasks, as well).  The actual model
-code for these systems is typically 50 lines or less.
-
-
-This library has several main components:
-
-* A ``training`` module, which has a bunch of helper code for training Keras models of various
-  kinds.
-* A ``models`` module, containing implementations of actual Keras models grouped around various
-  prediction tasks.
-* A ``layers`` module, which contains code for custom Keras Layers that we have written.
-* A ``data`` module, containing code for reading in data from files and converting it into numpy
-  arrays suitable for use with Keras.
-* A ``common`` module, which has a few random things dealing with reading parameters and a few
-  other things.
-
-## Working in a clone of DeepQA
-=======
 Specifically, this library provides the following benefits over plain Keras / TensorFlow:
 
 - It is easy to get NLP right in DeepQA.
@@ -120,7 +83,6 @@
 
 
 ### Using DeepQA as an executable
->>>>>>> 652bb7d8
 
 To train or evaluate a model using a clone of the DeepQA repository, the recommended entry point is
 to use the [`run_model.py`](./scripts/run_model.py) script.  The first argument to that script
