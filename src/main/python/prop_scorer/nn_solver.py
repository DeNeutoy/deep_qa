--- conflicted
+++ resolved
@@ -37,15 +37,9 @@
         # Loading serialized model
         model_config_file = open("%s_config.json" % (model_name_prefix))
         model_config_json = model_config_file.read()
-<<<<<<< HEAD
         self.model = model_from_json(model_config_json, custom_objects=custom_objects)
-        self.model.load_weights("%s_weights_epoch=%d.h5"%(model_name_prefix, epoch))
-        data_indexer_file = open("%s_data_indexer.pkl"%model_name_prefix, "rb")
-=======
         self.model.load_weights("%s_weights_epoch=%d.h5" % (model_name_prefix, epoch))
         data_indexer_file = open("%s_data_indexer.pkl" % model_name_prefix, "rb")
-        self.model = model_from_json(model_config_json, custom_objects=custom_objects)
->>>>>>> f3478023
         self.data_indexer = pickle.load(data_indexer_file)
         self.model.compile(loss='categorical_crossentropy', optimizer='adam')
         model_config_file.close()
@@ -375,11 +369,7 @@
         # Training file is not given. There must be a serialized model.
         print("Loading scoring model from disk", file=sys.stderr)
         model_type = "treelstm" if args.use_tree_lstm else "lstm"
-<<<<<<< HEAD
-        model_name_prefix = "propscorer_%s"%model_type
-=======
         model_name_prefix = "propscorer_%s" % model_type
->>>>>>> f3478023
         custom_objects = {"TreeCompositionLSTM": 
                 TreeCompositionLSTM} if model_type == "treelstm" else None
         nn_solver.load_model(model_name_prefix, args.use_model_from_epoch, 
